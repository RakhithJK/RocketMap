--- conflicted
+++ resolved
@@ -22,12 +22,9 @@
 | -l   | Any location Google Maps can understand | 
 | -st  | Steps to take                           | 
 | -i, --ignore | Comma-separated list of Pokémon to ignore |
-<<<<<<< HEAD
 | -o, --only   | Comma-separated list of Pokemon to search for exclusively |
-=======
 | -dp, --display-pokestop | Display pokestop                   |
 | -dg, --display-gym  | Display gym                   |
->>>>>>> 41392476
 
 # FAQ
 
